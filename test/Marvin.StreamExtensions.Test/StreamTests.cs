--- conflicted
+++ resolved
@@ -352,7 +352,49 @@
         }
 
         [Fact]
-<<<<<<< HEAD
+        public async Task DeserializeResponseFromStream_Async_MustMatchInput()
+        {
+            var person = new Person() { Name = "Lord Flashheart" };
+            Person personAfterResponse;
+
+            // create mocked HttpMessageHandler 
+            var bounceInputHttpMessageHandlerMock = new Mock<HttpMessageHandler>();
+
+            // set up the method
+            bounceInputHttpMessageHandlerMock
+               .Protected()
+               .Setup<Task<HttpResponseMessage>>(
+                  "SendAsync",
+                  ItExpr.IsAny<HttpRequestMessage>(),
+                  ItExpr.IsAny<CancellationToken>()
+               )
+               .ReturnsAsync(new HttpResponseMessage()
+               {
+                   StatusCode = HttpStatusCode.OK,
+                   Content = new StringContent(JsonConvert.SerializeObject(person))
+               });
+
+            // instantiate client
+            var httpClient = new HttpClient(bounceInputHttpMessageHandlerMock.Object);
+
+            // send some json
+            var request = new HttpRequestMessage(HttpMethod.Post, "http://api/test")
+            {
+                Content = new StringContent(JsonConvert.SerializeObject(person))
+            };
+            request.Content.Headers.ContentType = new MediaTypeHeaderValue("application/json");
+
+            using (var response = await httpClient.SendAsync(request))
+            {
+                var stream = await response.Content.ReadAsStreamAsync();
+                var output = await stream.ReadAndDeserializeFromJsonAsync<object>(new UTF8Encoding(), false, 1024, true);
+                // cast - just testing the non-typed ReadAndDeserializeFromJson method
+                personAfterResponse = ((JObject)output).ToObject<Person>();
+            }
+            Assert.Equal(person, personAfterResponse);
+        }
+
+        [Fact]
         public async Task SerializeTypedInputToStream_Async_CanceledThrowsTaskCanceledException()
         {
             var person = new Person();
@@ -366,48 +408,6 @@
                     await memoryStream.SerializeToJsonAndWriteAsync(person, cancellationTokenSource.Token)
                 );
             }
-=======
-        public async Task DeserializeResponseFromStream_Async_MustMatchInput()
-        {
-            var person = new Person() { Name = "Lord Flashheart" };
-            Person personAfterResponse;
-
-            // create mocked HttpMessageHandler 
-            var bounceInputHttpMessageHandlerMock = new Mock<HttpMessageHandler>();
-
-            // set up the method
-            bounceInputHttpMessageHandlerMock
-               .Protected()
-               .Setup<Task<HttpResponseMessage>>(
-                  "SendAsync",
-                  ItExpr.IsAny<HttpRequestMessage>(),
-                  ItExpr.IsAny<CancellationToken>()
-               )
-               .ReturnsAsync(new HttpResponseMessage()
-               {
-                   StatusCode = HttpStatusCode.OK,
-                   Content = new StringContent(JsonConvert.SerializeObject(person))
-               });
-
-            // instantiate client
-            var httpClient = new HttpClient(bounceInputHttpMessageHandlerMock.Object);
-
-            // send some json
-            var request = new HttpRequestMessage(HttpMethod.Post, "http://api/test")
-            {
-                Content = new StringContent(JsonConvert.SerializeObject(person))
-            };
-            request.Content.Headers.ContentType = new MediaTypeHeaderValue("application/json");
-
-            using (var response = await httpClient.SendAsync(request))
-            {
-                var stream = await response.Content.ReadAsStreamAsync();
-                var output = await stream.ReadAndDeserializeFromJsonAsync<object>(new UTF8Encoding(), false, 1024, true);
-                // cast - just testing the non-typed ReadAndDeserializeFromJson method
-                personAfterResponse = ((JObject)output).ToObject<Person>();
-            }
-            Assert.Equal(person, personAfterResponse);
->>>>>>> 66c9f239
         }
     }
 }