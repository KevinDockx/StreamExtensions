--- conflicted
+++ resolved
@@ -123,14 +123,9 @@
         /// <param name="objectToWrite">The object to write to the stream</param>
         /// <param name="cancellationToken">The token to monitor for cancellation requests. The default value is System.Threading.CancellationToken.None.</param>
         public static async Task SerializeToJsonAndWriteAsync<T>(
-<<<<<<< HEAD
             this Stream stream, 
             T objectToWrite,
             CancellationToken cancellationToken = default)
-=======
-            this Stream stream,
-            T objectToWrite)
->>>>>>> 66c9f239
         {
             await SerializeToJsonAndWriteAsync(stream, objectToWrite, new UTF8Encoding(), Defaults.DefaultBufferSizeOnWrite, false, false, cancellationToken);
         }
@@ -164,14 +159,9 @@
         public static async Task SerializeToJsonAndWriteAsync<T>(
             this Stream stream,
             T objectToWrite,
-<<<<<<< HEAD
             Encoding encoding, 
             int bufferSize,
             CancellationToken cancellationToken = default)
-=======
-            Encoding encoding,
-            int bufferSize)
->>>>>>> 66c9f239
         {
             await SerializeToJsonAndWriteAsync(stream, objectToWrite, encoding, bufferSize, false, false, cancellationToken);
         }
@@ -189,16 +179,10 @@
         public static async Task SerializeToJsonAndWriteAsync<T>(
             this Stream stream,
             T objectToWrite,
-<<<<<<< HEAD
             Encoding encoding, 
             int bufferSize, 
             bool leaveOpen,
             CancellationToken cancellationToken = default)
-=======
-            Encoding encoding,
-            int bufferSize,
-            bool leaveOpen)
->>>>>>> 66c9f239
         {
             await SerializeToJsonAndWriteAsync(stream, objectToWrite, encoding, bufferSize, leaveOpen, false, cancellationToken);
         }
@@ -213,14 +197,9 @@
         /// <param name="cancellationToken">The token to monitor for cancellation requests. The default value is System.Threading.CancellationToken.None.</param>
         public static async Task SerializeToJsonAndWriteAsync<T>(
             this Stream stream,
-<<<<<<< HEAD
             T objectToWrite, 
             bool resetStream,
             CancellationToken cancellationToken = default)
-=======
-            T objectToWrite,
-            bool resetStream)
->>>>>>> 66c9f239
         {
             await SerializeToJsonAndWriteAsync(stream, objectToWrite, new UTF8Encoding(), Defaults.DefaultBufferSizeOnWrite, false, resetStream, cancellationToken);
         }
@@ -237,14 +216,9 @@
         public static async Task SerializeToJsonAndWriteAsync<T>(
             this Stream stream,
             T objectToWrite,
-<<<<<<< HEAD
             Encoding encoding, 
             bool resetStream,
             CancellationToken cancellationToken = default)
-=======
-            Encoding encoding,
-            bool resetStream)
->>>>>>> 66c9f239
         {
             await SerializeToJsonAndWriteAsync(stream, objectToWrite, encoding, Defaults.DefaultBufferSizeOnWrite, false, resetStream, cancellationToken);
         }
@@ -308,14 +282,9 @@
         /// <param name="objectToWrite">The object to write to the stream</param>
         /// <param name="cancellationToken">The token to monitor for cancellation requests. The default value is System.Threading.CancellationToken.None.</param>
         public static async Task SerializeToJsonAndWriteAsync(
-<<<<<<< HEAD
             this Stream stream, 
             object objectToWrite,
             CancellationToken cancellationToken = default)
-=======
-            this Stream stream,
-            object objectToWrite)
->>>>>>> 66c9f239
         {
             await SerializeToJsonAndWriteAsync(stream, objectToWrite, new UTF8Encoding(), Defaults.DefaultBufferSizeOnWrite, false, false, cancellationToken);
         }
@@ -329,14 +298,9 @@
         /// <param name="cancellationToken">The token to monitor for cancellation requests. The default value is System.Threading.CancellationToken.None.</param>
         public static async Task SerializeToJsonAndWriteAsync(
             this Stream stream,
-<<<<<<< HEAD
             object objectToWrite, 
             Encoding encoding,
             CancellationToken cancellationToken = default)
-=======
-            object objectToWrite,
-            Encoding encoding)
->>>>>>> 66c9f239
         {
             await SerializeToJsonAndWriteAsync(stream, objectToWrite, encoding, Defaults.DefaultBufferSizeOnWrite, false, false, cancellationToken);
         }
@@ -353,14 +317,9 @@
         public static async Task SerializeToJsonAndWriteAsync(
             this Stream stream,
             object objectToWrite,
-<<<<<<< HEAD
             Encoding encoding, 
             int bufferSize,
             CancellationToken cancellationToken = default)
-=======
-            Encoding encoding,
-            int bufferSize)
->>>>>>> 66c9f239
         {
             await SerializeToJsonAndWriteAsync(stream, objectToWrite, encoding, bufferSize, false, false, cancellationToken);
         }
